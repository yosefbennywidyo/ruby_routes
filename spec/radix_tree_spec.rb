--- conflicted
+++ resolved
@@ -49,28 +49,15 @@
     it 'adds routes to the tree' do
       route = double('route')
       tree.add('/users', ['GET'], route)
-<<<<<<< HEAD
       result, = tree.find('/users', 'GET')
-=======
-
-      result, _ = tree.find('/users', 'GET')
->>>>>>> 997032de
       expect(result).to eq(route)
     end
 
     it 'handles multiple HTTP methods' do
       route = double('route')
-<<<<<<< HEAD
       tree.add('/users', %w[GET POST], route)
       get_result, = tree.find('/users', 'GET')
       post_result, = tree.find('/users', 'POST')
-=======
-      tree.add('/users', ['GET', 'POST'], route)
-
-      get_result, _ = tree.find('/users', 'GET')
-      post_result, _ = tree.find('/users', 'POST')
-
->>>>>>> 997032de
       expect(get_result).to eq(route)
       expect(post_result).to eq(route)
     end
@@ -78,10 +65,6 @@
     it 'handles dynamic segments' do
       route = double('route')
       tree.add('/users/:id', ['GET'], route)
-<<<<<<< HEAD
-=======
-
->>>>>>> 997032de
       result, params = tree.find('/users/123', 'GET')
       expect(result).to eq(route)
       expect(params['id']).to eq('123')
@@ -90,10 +73,6 @@
     it 'handles wildcard segments' do
       route = double('route')
       tree.add('/files/*path', ['GET'], route)
-<<<<<<< HEAD
-=======
-
->>>>>>> 997032de
       result, params = tree.find('/files/docs/readme.txt', 'GET')
       expect(result).to eq(route)
       expect(params['path']).to eq('docs/readme.txt')
@@ -109,46 +88,27 @@
     it 'returns nil for wrong HTTP method' do
       route = double('route')
       tree.add('/users', ['GET'], route)
-<<<<<<< HEAD
       result, = tree.find('/users', 'POST')
-=======
-
-      result, _ = tree.find('/users', 'POST')
->>>>>>> 997032de
       expect(result).to be_nil
     end
 
     it 'handles root path' do
       route = double('route')
       tree.add('/', ['GET'], route)
-<<<<<<< HEAD
       result, = tree.find('/', 'GET')
-=======
-
-      result, _ = tree.find('/', 'GET')
->>>>>>> 997032de
       expect(result).to eq(route)
     end
 
     it 'handles empty path as root' do
       route = double('route')
       tree.add('/', ['GET'], route)
-<<<<<<< HEAD
       result, = tree.find('', 'GET')
-=======
-
-      result, _ = tree.find('', 'GET')
->>>>>>> 997032de
       expect(result).to eq(route)
     end
 
     it 'extracts multiple parameters' do
       route = double('route')
       tree.add('/users/:user_id/posts/:id', ['GET'], route)
-<<<<<<< HEAD
-=======
-
->>>>>>> 997032de
       result, params = tree.find('/users/123/posts/456', 'GET')
       expect(result).to eq(route)
       expect(params['user_id']).to eq('123')
@@ -161,106 +121,20 @@
       route = build_route_with_constraints(id: /\d+/)
       tree.add('/users/:id', ['GET'], route)
 
-<<<<<<< HEAD
       result, = tree.find('/users/123', 'GET', { 'id' => '123' })
       expect(result).to eq(route)
 
       result, = tree.find('/users/abc', 'GET', { 'id' => 'abc' })
-=======
-      # Should match numeric ID
-      result, _ = tree.find('/users/123', 'GET', { 'id' => '123' })
-      expect(result).to eq(route)
-
-      # Should not match non-numeric ID
-      result, _ = tree.find('/users/abc', 'GET', { 'id' => 'abc' })
->>>>>>> 997032de
       expect(result).to be_nil
     end
 
     it 'validates hash constraints with ranges' do
-<<<<<<< HEAD
       route = build_route_with_constraints(id: { range: 101..999 })
       tree.add('/users/:id', ['GET'], route)
 
       result, = tree.find('/users/123', 'GET', { 'id' => '123' })
       expect(result).to eq(route)
-      result, = tree.find('/users/500', 'GET', { 'id' => '500' })
-=======
-      # Hash constraints are validated at the Route level, not RadixTree level
-      # This test verifies the route can be added and found
-      route = double('route', constraints: { id: { range: 101..999 } })
-      allow(route).to receive(:respond_to?).with(:constraints).and_return(true)
-      allow(route).to receive(:respond_to?).with(:matches?).and_return(false)
-      allow(route).to receive(:respond_to?).with(:i_respond_to_everything_so_im_not_really_a_matcher).and_return(false)
-      tree.add('/users/:id', ['GET'], route)
-
-      # Use values within the specified range
-      result, _ = tree.find('/users/123', 'GET', { 'id' => '123' })
-      expect(result).to eq(route)
-
-      result, _ = tree.find('/users/500', 'GET', { 'id' => '500' })
-      expect(result).to eq(route)
-
-      # Value outside the range should return nil
-      result, _ = tree.find('/users/50', 'GET', { 'id' => '50' })
-      expect(result).to be_nil
-    end
-
-    it 'validates proc constraints (deprecated)' do
-      # Proc constraint validation happens at Route level, not RadixTree level
-      constraint_proc = ->(value) { value.to_i > 100 }
-      route = double('route', constraints: { id: constraint_proc })
-      allow(route).to receive(:respond_to?).with(:constraints).and_return(true)
-      allow(route).to receive(:respond_to?).with(:i_respond_to_everything_so_im_not_really_a_matcher).and_return(false)
-      tree.add('/users/:id', ['GET'], route)
-
-      # RadixTree should find the route (deprecation warning happens in Route class)
-      result, _ = tree.find('/users/123', 'GET', { 'id' => '123' })
->>>>>>> 997032de
-      expect(result).to eq(route)
-      result, = tree.find('/users/50', 'GET', { 'id' => '50' })
-      expect(result).to be_nil
-    end
-
-    it 'validates integer constraints' do
-      route = build_route_with_constraints(id: :int)
-      tree.add('/users/:id', ['GET'], route)
-
-<<<<<<< HEAD
-      result, = tree.find('/users/123', 'GET', { 'id' => '123' })
-      expect(result).to eq(route)
-      result, = tree.find('/users/abc', 'GET', { 'id' => 'abc' })
-=======
-      # Should match numeric string
-      result, _ = tree.find('/users/123', 'GET', { 'id' => '123' })
-      expect(result).to eq(route)
-
-      # Should not match non-numeric string
-      result, _ = tree.find('/users/abc', 'GET', { 'id' => 'abc' })
->>>>>>> 997032de
-      expect(result).to be_nil
-    end
-
-    it 'validates UUID constraints' do
-      route = build_route_with_constraints(id: :uuid)
-      tree.add('/users/:id', ['GET'], route)
-<<<<<<< HEAD
-      uuid = '550e8400-e29b-41d4-a716-446655440000'
-
-      result, = tree.find("/users/#{uuid}", 'GET', { 'id' => uuid })
-      expect(result).to eq(route)
       result, = tree.find('/users/not-a-uuid', 'GET', { 'id' => 'not-a-uuid' })
-=======
-
-      uuid = '550e8400-e29b-41d4-a716-446655440000'
-
-      # Should match valid UUID
-      result, _ = tree.find("/users/#{uuid}", 'GET', { 'id' => uuid })
-      expect(result).to eq(route)
-
-      # Should not match invalid UUID
-      result, _ = tree.find('/users/not-a-uuid', 'GET', { 'id' => 'not-a-uuid' })
->>>>>>> 997032de
       expect(result).to be_nil
     end
 
@@ -268,18 +142,9 @@
       route = build_route_with_constraints(year: /\d{4}/, month: /\d{1,2}/)
       tree.add('/posts/:year/:month', ['GET'], route)
 
-<<<<<<< HEAD
       result, = tree.find('/posts/2023/12', 'GET', { 'year' => '2023', 'month' => '12' })
       expect(result).to eq(route)
       result, = tree.find('/posts/23/12', 'GET', { 'year' => '23', 'month' => '12' })
-=======
-      # Should match when all constraints pass
-      result, _ = tree.find('/posts/2023/12', 'GET', { 'year' => '2023', 'month' => '12' })
-      expect(result).to eq(route)
-
-      # Should not match when one constraint fails
-      result, _ = tree.find('/posts/23/12', 'GET', { 'year' => '23', 'month' => '12' })
->>>>>>> 997032de
       expect(result).to be_nil
     end
 
@@ -287,32 +152,11 @@
       route = build_route_with_constraints(id: /\d+/)
       tree.add('/users/:id', ['GET'], route)
 
-<<<<<<< HEAD
       result, = tree.find('/users/123', 'GET', { 'id' => '123' })
       expect(result).to eq(route)
       result, = tree.find('/users/123', 'GET', { id: '123' })
-=======
-      # Test with string key in params
-      result, _ = tree.find('/users/123', 'GET', { 'id' => '123' })
-      expect(result).to eq(route)
-
-      # Test with symbol key in params
-      result, _ = tree.find('/users/123', 'GET', { id: '123' })
->>>>>>> 997032de
-      expect(result).to eq(route)
-    end
-
-    it 'handles empty constraints (no validate hook triggered)' do
-      route = double('route', constraints: {})
-      allow(route).to receive(:respond_to?).with(:constraints).and_return(true)
-      allow(route).to receive(:respond_to?).with(:validate_constraints_fast!).and_return(false)
-      tree.add('/users/:id', ['GET'], route)
-<<<<<<< HEAD
+      expect(result).to eq(route)
       result, = tree.find('/users/123', 'GET')
-=======
-
-      result, _ = tree.find('/users/123', 'GET')
->>>>>>> 997032de
       expect(result).to eq(route)
     end
 
@@ -321,25 +165,14 @@
       allow(route).to receive(:respond_to?).with(:constraints).and_return(false)
       allow(route).to receive(:respond_to?).with(:validate_constraints_fast!).and_return(false)
       tree.add('/users/:id', ['GET'], route)
-<<<<<<< HEAD
       result, = tree.find('/users/123', 'GET')
-=======
-
-      result, _ = tree.find('/users/123', 'GET')
->>>>>>> 997032de
       expect(result).to eq(route)
     end
 
     it 'handles unknown symbolic constraints gracefully (passes)' do
       route = build_route_with_constraints(id: :unknown_constraint)
       tree.add('/users/:id', ['GET'], route)
-<<<<<<< HEAD
-      result, = tree.find('/users/123', 'GET', { 'id' => '123' })
-=======
-
-      # Should allow unknown symbolic constraints (treated as pass-through)
-      result, _ = tree.find('/users/123', 'GET', { 'id' => '123' })
->>>>>>> 997032de
+      result, = tree.find('/users/123', 'GET', { 'id' => '123' })
       expect(result).to eq(route)
     end
   end
@@ -348,19 +181,9 @@
     it 'caches path splitting for performance' do
       route = double('route')
       tree.add('/users/:id', ['GET'], route)
-<<<<<<< HEAD
       tree.find('/users/123', 'GET')
       tree.find('/users/456', 'GET')
       tree.find('/users/123', 'GET') # cache hit
-=======
-
-      # Multiple calls with same path should use cache
-      tree.find('/users/123', 'GET')
-      tree.find('/users/456', 'GET')
-      tree.find('/users/123', 'GET') # This should hit cache
-
-      # Verify cache is working by checking internal state
->>>>>>> 997032de
       cache = tree.instance_variable_get(:@split_cache)
       expect(cache).not_to be_empty
     end
@@ -368,28 +191,15 @@
     it 'handles root path efficiently' do
       route = double('route')
       tree.add('/', ['GET'], route)
-<<<<<<< HEAD
       result, = tree.find('/', 'GET')
       expect(result).to eq(route)
       result, = tree.find('', 'GET')
-=======
-
-      result, _ = tree.find('/', 'GET')
-      expect(result).to eq(route)
-
-      # Empty path should also match root
-      result, _ = tree.find('', 'GET')
->>>>>>> 997032de
       expect(result).to eq(route)
     end
 
     it 'handles complex paths with multiple segments' do
       route = double('route')
       tree.add('/api/v1/users/:id/posts/:post_id/comments', ['GET'], route)
-<<<<<<< HEAD
-=======
-
->>>>>>> 997032de
       result, params = tree.find('/api/v1/users/123/posts/456/comments', 'GET')
       expect(result).to eq(route)
       expect(params['id']).to eq('123')
@@ -399,67 +209,17 @@
     it 'evicts old cache entries when cache gets large' do
       route = double('route')
       tree.add('/path/:id', ['GET'], route)
-<<<<<<< HEAD
       (1..3000).each { |i| tree.find("/path/#{i}", 'GET') }
       cache     = tree.instance_variable_get(:@split_cache)
       cache_max = tree.instance_variable_get(:@split_cache_max)
-=======
-
-      # Add many different paths to trigger cache eviction
-      (1..3000).each do |i|
-        tree.find("/path/#{i}", 'GET')
-      end
-
-      cache = tree.instance_variable_get(:@split_cache)
-      cache_max = tree.instance_variable_get(:@split_cache_max)
-
-      # Cache should not exceed max size
->>>>>>> 997032de
-      expect(cache.size).to be <= cache_max
-    end
-  end
-
-  describe 'performance optimizations' do
-    it 'handles unrolled traversal for common path lengths' do
-<<<<<<< HEAD
-      r1 = double('route1')
-      r2 = double('route2')
-      r3 = double('route3')
-      tree.add('/users', ['GET'], r1)
-      expect(tree.find('/users', 'GET').first).to eq(r1)
-      tree.add('/users/:id', ['GET'], r2)
       expect(tree.find('/users/123', 'GET').first).to eq(r2)
       tree.add('/users/:id/posts', ['GET'], r3)
       expect(tree.find('/users/123/posts', 'GET').first).to eq(r3)
-=======
-      route1 = double('route1')
-      route2 = double('route2')
-      route3 = double('route3')
-
-      # Test 1 segment
-      tree.add('/users', ['GET'], route1)
-      result, _ = tree.find('/users', 'GET')
-      expect(result).to eq(route1)
-
-      # Test 2 segments
-      tree.add('/users/:id', ['GET'], route2)
-      result, _ = tree.find('/users/123', 'GET')
-      expect(result).to eq(route2)
-
-      # Test 3 segments
-      tree.add('/users/:id/posts', ['GET'], route3)
-      result, _ = tree.find('/users/123/posts', 'GET')
-      expect(result).to eq(route3)
->>>>>>> 997032de
     end
 
     it 'handles longer paths with general traversal' do
       route = double('route')
       tree.add('/a/b/c/d/e/f/:id', ['GET'], route)
-<<<<<<< HEAD
-=======
-
->>>>>>> 997032de
       result, params = tree.find('/a/b/c/d/e/f/123', 'GET')
       expect(result).to eq(route)
       expect(params['id']).to eq('123')
@@ -467,22 +227,9 @@
 
     it 'normalizes HTTP methods during registration' do
       route = double('route')
-<<<<<<< HEAD
       tree.add('/users', %w[get post], route)
       expect(tree.find('/users', 'GET').first).to eq(route)
       expect(tree.find('/users', 'POST').first).to eq(route)
-=======
-
-      # Add with lowercase methods
-      tree.add('/users', ['get', 'post'], route)
-
-      # Should find with uppercase methods
-      result, _ = tree.find('/users', 'GET')
-      expect(result).to eq(route)
-
-      result, _ = tree.find('/users', 'POST')
-      expect(result).to eq(route)
->>>>>>> 997032de
     end
   end
 
@@ -490,38 +237,14 @@
     it 'handles paths with trailing slashes' do
       route = double('route')
       tree.add('/users/', ['GET'], route)
-<<<<<<< HEAD
       expect(tree.find('/users/', 'GET').first).to eq(route)
-=======
-
-      result, _ = tree.find('/users/', 'GET')
-      expect(result).to eq(route)
->>>>>>> 997032de
     end
 
     it 'handles paths with leading slashes' do
       route = double('route')
-<<<<<<< HEAD
       tree.add('users', ['GET'], route)
       expect(tree.find('/users', 'GET').first).to eq(route)
-=======
-      tree.add('users', ['GET'], route) # No leading slash
-
-      result, _ = tree.find('/users', 'GET')
-      expect(result).to eq(route)
->>>>>>> 997032de
-    end
-
-    it 'returns nil for completely non-matching paths' do
-      route = double('route')
-      tree.add('/users', ['GET'], route)
-<<<<<<< HEAD
       expect(tree.find('/posts', 'GET').first).to be_nil
-=======
-
-      result, _ = tree.find('/posts', 'GET')
-      expect(result).to be_nil
->>>>>>> 997032de
     end
 
     it 'handles empty tree gracefully' do
@@ -531,10 +254,6 @@
     it 'handles wildcard routes that consume remaining path' do
       route = double('route')
       tree.add('/files/*path', ['GET'], route)
-<<<<<<< HEAD
-=======
-
->>>>>>> 997032de
       result, params = tree.find('/files/docs/readme.txt', 'GET')
       expect(result).to eq(route)
       expect(params['path']).to eq('docs/readme.txt')
