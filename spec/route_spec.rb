--- conflicted
+++ resolved
@@ -48,20 +48,12 @@
     end
   end
 
-<<<<<<< HEAD
   let(:route) { described_class.new('/users/:id', to: 'users#show', via: %i[get head]) }
-=======
-  let(:route) { described_class.new('/users/:id', to: 'users#show', via: [:get, :head]) }
->>>>>>> 997032de
 
   describe '#query_params' do
     it 'returns query params as a hash' do
       params = route.query_params('/users/123?foo=bar&baz=qux')
-<<<<<<< HEAD
       expect(params).to eq({ 'foo' => 'bar', 'baz' => 'qux' })
-=======
-      expect(params).to eq({'foo' => 'bar', 'baz' => 'qux'})
->>>>>>> 997032de
     end
 
     it 'returns empty hash if no query string' do
@@ -70,17 +62,8 @@
     end
   end
 
-<<<<<<< HEAD
   describe '#query_params_fast' do
     it 'returns empty hash for empty query string' do
-=======
-  describe "#query_params_fast" do
-    it "returns empty hash for empty query string" do
->>>>>>> 997032de
-      route = RubyRoutes::Route.new('/users/:id', to: 'users#show')
-
-      # Test with an empty query string (question mark with nothing after it)
-      result = route.send(:query_params_fast, '/users/123?')
 
       expect(result).to eq({})
       expect(result).to be_empty
@@ -91,11 +74,7 @@
       expect(result).to eq({})
     end
 
-<<<<<<< HEAD
     it 'uses query cache for repeated queries' do
-=======
-    it "uses query cache for repeated queries" do
->>>>>>> 997032de
       route = RubyRoutes::Route.new('/users', to: 'users#index')
 
       # Mock the SmallLru cache methods
@@ -103,7 +82,6 @@
       allow(route).to receive(:instance_variable_get).with(:@query_cache).and_return(query_cache)
 
       # First call - cache miss
-<<<<<<< HEAD
       allow(query_cache).to receive(:get).with('name=john&age=30').and_return(nil)
       allow(query_cache).to receive(:set)
       allow(Rack::Utils).to receive(:parse_query).and_return({ 'name' => 'john', 'age' => '30' })
@@ -130,34 +108,6 @@
       # Fix: Stub the module directly, not with allow_any_instance_of
       allow(Rack::Utils).to receive(:parse_query).and_raise('Should use cache')
       second_result = route.send(:query_params_fast, '/users?name=john')
-=======
-      allow(query_cache).to receive(:get).with("name=john&age=30").and_return(nil)
-      allow(query_cache).to receive(:set)
-      allow(Rack::Utils).to receive(:parse_query).and_return({"name" => "john", "age" => "30"})
-
-      result1 = route.send(:query_params_fast, "/users?name=john&age=30")
-      expect(result1).to eq({"name" => "john", "age" => "30"})
-      expect(Rack::Utils).to have_received(:parse_query)
-
-      # Second call - cache hit
-      allow(query_cache).to receive(:get).with("name=john&age=30").and_return({"name" => "john", "age" => "30"})
-      allow(Rack::Utils).to receive(:parse_query).and_raise("Should not be called")
-
-      result2 = route.send(:query_params_fast, "/users?name=john&age=30")
-      expect(result2).to eq({"name" => "john", "age" => "30"})
-    end
-
-    it "uses cached query params on repeated calls" do
-      route = RubyRoutes::Route.new('/users', to: 'users#index')
-
-      # First call populates cache
-      first_result = route.send(:query_params_fast, "/users?name=john")
-
-      # Second call should use cache
-      # Fix: Stub the module directly, not with allow_any_instance_of
-      allow(Rack::Utils).to receive(:parse_query).and_raise("Should use cache")
-      second_result = route.send(:query_params_fast, "/users?name=john")
->>>>>>> 997032de
 
       expect(second_result).to eq(first_result)
     end
@@ -165,31 +115,18 @@
 
   describe '#normalize_method' do
     it 'returns HEAD for :head symbol' do
-<<<<<<< HEAD
       expect(route.send(:normalize_http_method, :head)).to eq('HEAD')
     end
 
     it 'returns uppercase string for string input' do
       expect(route.send(:normalize_http_method, 'post')).to eq('POST')
-=======
-      expect(route.send(:normalize_method, :head)).to eq('HEAD')
-    end
-
-    it 'returns uppercase string for string input' do
-      expect(route.send(:normalize_method, 'post')).to eq('POST')
->>>>>>> 997032de
     end
   end
 
   describe '#build_params_hash' do
     it 'merges parsed_qp into result' do
-<<<<<<< HEAD
       path_params = { 'id' => '42' }
       parsed_qp = { 'foo' => 'bar' }
-=======
-      path_params = {'id' => '42'}
-      parsed_qp = {'foo' => 'bar'}
->>>>>>> 997032de
       result = route.send(:build_params_hash, path_params, '/users/42?foo=bar', parsed_qp)
       expect(result['id']).to eq('42')
       expect(result['foo']).to eq('bar')
@@ -329,11 +266,7 @@
 
   describe 'method normalization' do
     it 'normalizes HTTP methods to uppercase' do
-<<<<<<< HEAD
       route = RubyRoutes::RadixTree.new('/users', via: %i[get post], to: 'users#index')
-=======
-      route = RubyRoutes::RadixTree.new('/users', via: [:get, :post], to: 'users#index')
->>>>>>> 997032de
 
       expect(route.methods).to include('GET')
       expect(route.methods).to include('POST')
@@ -389,11 +322,7 @@
     it 'raises error for missing required parameters' do
       route = RubyRoutes::RadixTree.new('/users/:id', to: 'users#show', as: :user)
 
-<<<<<<< HEAD
       expect do
-=======
-      expect {
->>>>>>> 997032de
         route.generate_path
       end.to raise_error(RubyRoutes::RouteNotFound, /Missing params: id/)
     end
@@ -401,11 +330,7 @@
     it 'raises error for nil required parameters' do
       route = RubyRoutes::RadixTree.new('/users/:id', to: 'users#show', as: :user)
 
-<<<<<<< HEAD
       expect do
-=======
-      expect {
->>>>>>> 997032de
         route.generate_path(id: nil)
       end.to raise_error(RubyRoutes::RouteNotFound, /Missing or nil params: id/)
     end
@@ -486,11 +411,7 @@
 
     it 'rejects wildcard routes with insufficient path segments' do
       route = RubyRoutes::RadixTree.new('/files/static/*path', to: 'files#show')
-<<<<<<< HEAD
       params = route.extract_params('/files') # Missing 'static' and wildcard parts
-=======
-      params = route.extract_params('/files')  # Missing 'static' and wildcard parts
->>>>>>> 997032de
 
       # extract_params returns EMPTY_HASH when extract_path_params_fast returns nil
       expect(params).to eq({})
@@ -576,13 +497,8 @@
   end
 
   # Test for line 279: fallback for older Ruby versions without transform_keys
-<<<<<<< HEAD
   describe 'params without transform_keys' do
     it 'handles params without transform_keys method' do
-=======
-  describe "params without transform_keys" do
-    it "handles params without transform_keys method" do
->>>>>>> 997032de
       route = RubyRoutes::Route.new('/users/:id', to: 'users#show')
 
       # Create an object that behaves like a hash but doesn't have transform_keys
@@ -593,24 +509,12 @@
 
       # Define method_missing to handle calls to key? and []
       def params.method_missing(method, *args)
-<<<<<<< HEAD
         if %i[key? has_key?].include?(method)
-=======
-        if method == :key? || method == :has_key?
->>>>>>> 997032de
           key = args.first
           key.to_s == 'id' || key.to_sym == :id
         elsif method == :[]
           key = args.first
-<<<<<<< HEAD
           '123' if key.to_s == 'id' || key.to_sym == :id
-=======
-          if key.to_s == 'id' || key.to_sym == :id
-            '123'
-          else
-            nil
-          end
->>>>>>> 997032de
         else
           super
         end
@@ -630,13 +534,8 @@
   end
 
   # Test for line 317-319: handling splat segments in path generation
-<<<<<<< HEAD
   describe 'splat segments in path generation' do
     it 'handles splat segments with different value types' do
-=======
-  describe "splat segments in path generation" do
-    it "handles splat segments with different value types" do
->>>>>>> 997032de
       route = RubyRoutes::Route.new('/files/*path', to: 'files#show')
 
       # With string value
@@ -651,13 +550,8 @@
   end
 
   # Test for line 344-345: segment encoding with caching
-<<<<<<< HEAD
   describe 'segment encoding cache' do
     it 'caches encoded segments' do
-=======
-  describe "segment encoding cache" do
-    it "caches encoded segments" do
->>>>>>> 997032de
       route = RubyRoutes::Route.new('/users/:name', to: 'users#show')
 
       # Generate path with a value that needs encoding
@@ -673,13 +567,8 @@
   end
 
   # Test for line 358: handling empty query strings
-<<<<<<< HEAD
   describe 'query parameter handling' do
     it 'returns empty hash for empty query strings' do
-=======
-  describe "query parameter handling" do
-    it "returns empty hash for empty query strings" do
->>>>>>> 997032de
       route = RubyRoutes::Route.new('/users', to: 'users#index')
 
       # Test with empty query string
@@ -693,7 +582,6 @@
   end
 
   # Test for the format_splat_value method
-<<<<<<< HEAD
   describe '#format_splat_value' do
     let(:route) { RubyRoutes::Route.new('/test', to: 'test#index') }
 
@@ -710,51 +598,23 @@
 
     it 'formats non-string/non-array values by converting to string' do
       result = route.send(:format_splat_value, 12_345)
-=======
-  describe "#format_splat_value" do
-    let(:route) { RubyRoutes::Route.new('/test', to: 'test#index') }
-
-    it "formats string values by splitting and encoding segments" do
-      # Use send to access private method
-      result = route.send(:format_splat_value, "docs/report name.pdf")
-      expect(result).to eq('docs/report%20name.pdf')
-    end
-
-    it "formats array values by encoding each element" do
-      result = route.send(:format_splat_value, ["docs", "report name.pdf"])
-      expect(result).to eq('docs/report%20name.pdf')
-    end
-
-    it "formats non-string/non-array values by converting to string" do
-      result = route.send(:format_splat_value, 12345)
->>>>>>> 997032de
       expect(result).to eq('12345')
     end
   end
 
-<<<<<<< HEAD
   describe '#encode_segment_fast' do
     it 'initializes and uses encoding cache' do
-=======
-  describe "#encode_segment_fast" do
-    it "initializes and uses encoding cache" do
->>>>>>> 997032de
       route = RubyRoutes::Route.new('/users/:name', to: 'users#show')
 
       # First, verify cache doesn't exist yet
       expect(route.instance_variable_get(:@encoding_cache)).to be_nil
 
       # Call the method which should initialize the cache
-<<<<<<< HEAD
       route.send(:encode_segment_fast, 'John Doe')
-=======
-      route.send(:encode_segment_fast, "John Doe")
->>>>>>> 997032de
 
       # Verify cache was created
       cache = route.instance_variable_get(:@encoding_cache)
       expect(cache).to be_a(Hash)
-<<<<<<< HEAD
       expect(cache).to include('John Doe' => 'John%20Doe')
 
       # Call again with same value - should use cache
@@ -766,34 +626,16 @@
     end
 
     it 'initializes encoding cache on first use' do
-=======
-      expect(cache).to include("John Doe" => "John%20Doe")
-
-      # Call again with same value - should use cache
-      allow(URI).to receive(:encode_www_form_component).and_raise("Should not be called")
-      result2 = route.send(:encode_segment_fast, "John Doe")
-
-      # Verify result is the same and URI.encode wasn't called
-      expect(result2).to eq("John%20Doe")
-    end
-
-    it "initializes encoding cache on first use" do
->>>>>>> 997032de
       route = RubyRoutes::Route.new('/users/:name', to: 'users#show')
       route.instance_variable_set(:@encoding_cache, nil) # Reset cache
 
       # Use a string that needs encoding (contains space or special chars)
-<<<<<<< HEAD
       route.send(:encode_segment_fast, 'test with space')
-=======
-      route.send(:encode_segment_fast, "test with space")
->>>>>>> 997032de
 
       expect(route.instance_variable_get(:@encoding_cache)).to be_a(Hash)
     end
   end
 
-<<<<<<< HEAD
   describe '#validate_constraints_fast!' do
     context 'with :int constraint' do
       let(:route) { RubyRoutes::Route.new('/users/:id', to: 'users#show', constraints: { id: :int }) }
@@ -815,35 +657,11 @@
 
       it 'handles empty values' do
         params = { 'id' => '' }
-=======
-  describe "#validate_constraints_fast!" do
-    context "with :int constraint" do
-      let(:route) { RubyRoutes::Route.new('/users/:id', to: 'users#show', constraints: { id: :int }) }
-
-      it "accepts valid integer values" do
-        params = { "id" => "123" }
-        expect { route.send(:validate_constraints_fast!, params) }.not_to raise_error
-      end
-
-      it "rejects non-integer values" do
-        params = { "id" => "abc" }
         expect { route.send(:validate_constraints_fast!, params) }.to raise_error(RubyRoutes::ConstraintViolation)
       end
-
-      it "rejects partial integer values" do
-        params = { "id" => "123abc" }
-        expect { route.send(:validate_constraints_fast!, params) }.to raise_error(RubyRoutes::ConstraintViolation)
-      end
-
-      it "handles empty values" do
-        params = { "id" => "" }
->>>>>>> 997032de
-        expect { route.send(:validate_constraints_fast!, params) }.to raise_error(RubyRoutes::ConstraintViolation)
-      end
-    end
-  end
-
-<<<<<<< HEAD
+    end
+  end
+
   it 'validates integer constraints' do
     route = RubyRoutes::Route.new('/users/:id', to: 'users#show', constraints: { id: :int })
 
@@ -864,136 +682,65 @@
       end
 
       it 'handles empty array' do
-=======
-  it "validates integer constraints" do
-    route = RubyRoutes::Route.new('/users/:id', to: 'users#show', constraints: { id: :int })
-
-    # Valid integer
-    expect { route.send(:validate_constraints_fast!, {"id" => "123"}) }.not_to raise_error
-
-    # Invalid integer
-    expect { route.send(:validate_constraints_fast!, {"id" => "abc"}) }.to raise_error(RubyRoutes::ConstraintViolation)
-  end
-
-  describe "Private method test coverage" do
-    describe "#join_path_parts" do
-      let(:route) { RubyRoutes::Route.new('/test', to: 'test#index') }
-
-      it "joins array elements with slashes" do
-        result = route.send(:join_path_parts, ['users', '123', 'posts'])
-        expect(result).to eq('/users/123/posts')
-      end
-
-      it "handles empty array" do
->>>>>>> 997032de
         result = route.send(:join_path_parts, [])
         expect(result).to eq('/')
       end
 
-<<<<<<< HEAD
       it 'handles array with single element' do
-=======
-      it "handles array with single element" do
->>>>>>> 997032de
         result = route.send(:join_path_parts, ['users'])
         expect(result).to eq('/users')
       end
 
-<<<<<<< HEAD
       it 'handles elements with special characters' do
-=======
-      it "handles elements with special characters" do
->>>>>>> 997032de
         result = route.send(:join_path_parts, ['user files', 'report.pdf'])
         expect(result).to eq('/user files/report.pdf')
       end
     end
 
-<<<<<<< HEAD
     describe '#validate_required_params' do
       it 'returns empty arrays for empty required params' do
-=======
-    describe "#validate_required_params" do
-      it "returns empty arrays for empty required params" do
->>>>>>> 997032de
         route = RubyRoutes::Route.new('/about', to: 'pages#about')
         # Force empty required params for testing
         route.instance_variable_set(:@required_params, [])
 
-<<<<<<< HEAD
         missing, nil_params = route.send(:validate_required_params, { id: '123' })
-=======
-        missing, nil_params = route.send(:validate_required_params, {id: '123'})
->>>>>>> 997032de
         expect(missing).to eq([])
         expect(nil_params).to eq([])
       end
 
-<<<<<<< HEAD
       it 'correctly identifies missing params' do
         route = RubyRoutes::Route.new('/users/:id', to: 'users#show')
         # @required_params should contain 'id'
 
         missing, nil_params = route.send(:validate_required_params, { name: 'John' })
-=======
-      it "correctly identifies missing params" do
-        route = RubyRoutes::Route.new('/users/:id', to: 'users#show')
-        # @required_params should contain 'id'
-
-        missing, nil_params = route.send(:validate_required_params, {name: 'John'})
->>>>>>> 997032de
         expect(missing).to include('id')
         expect(nil_params).to be_empty
       end
 
-<<<<<<< HEAD
       it 'correctly identifies nil params' do
         route = RubyRoutes::Route.new('/users/:id', to: 'users#show')
 
         missing, nil_params = route.send(:validate_required_params, { id: nil })
-=======
-      it "correctly identifies nil params" do
-        route = RubyRoutes::Route.new('/users/:id', to: 'users#show')
-
-        missing, nil_params = route.send(:validate_required_params, {id: nil})
->>>>>>> 997032de
         expect(missing).to be_empty
         expect(nil_params).to include('id')
       end
 
-<<<<<<< HEAD
       it 'handles params with mixed string and symbol keys' do
         route = RubyRoutes::Route.new('/users/:id/posts/:post_id', to: 'posts#show')
 
         # Mix of string and symbol keys
         missing, nil_params = route.send(:validate_required_params, { 'id' => '123', post_id: '456' })
-=======
-      it "handles params with mixed string and symbol keys" do
-        route = RubyRoutes::Route.new('/users/:id/posts/:post_id', to: 'posts#show')
-
-        # Mix of string and symbol keys
-        missing, nil_params = route.send(:validate_required_params, {'id' => '123', post_id: '456'})
->>>>>>> 997032de
         expect(missing).to be_empty
         expect(nil_params).to be_empty
       end
     end
 
-<<<<<<< HEAD
     describe 'validation caching' do
       let(:route) { RubyRoutes::Route.new('/users/:id', to: 'users#show') }
 
       it 'caches validation results for frozen params' do
         # Create a frozen params hash
         params = { id: '123' }.freeze
-=======
-    describe "validation caching" do
-      let(:route) { RubyRoutes::Route.new('/users/:id', to: 'users#show') }
-
-      it "caches validation results for frozen params" do
-        # Create a frozen params hash
-        params = {id: '123'}.freeze
->>>>>>> 997032de
         result = double('validation_result')
 
         # Access private validation cache
@@ -1001,11 +748,7 @@
         expect(validation_cache).not_to be_nil
 
         # Cache should be empty initially
-<<<<<<< HEAD
         expect(validation_cache.instance_variable_get(:@hash)).to be_empty
-=======
-        expect(validation_cache.instance_variable_get(:@h)).to be_empty
->>>>>>> 997032de
 
         # Cache a result
         route.send(:cache_validation_result, params, result)
@@ -1017,40 +760,24 @@
 
       it "doesn't cache validation results for non-frozen params" do
         # Create a non-frozen params hash
-<<<<<<< HEAD
         params = { id: '123' }
-=======
-        params = {id: '123'}
->>>>>>> 997032de
         result = double('validation_result')
-
-        # Cache a result
-        route.send(:cache_validation_result, params, result)
 
         # Verify it wasn't cached
         cached_result = route.send(:get_cached_validation, params)
         expect(cached_result).to be_nil
       end
 
-<<<<<<< HEAD
       it 'returns nil for get_cached_validation when validation cache is nil' do
         # Force nil validation cache
         route.instance_variable_set(:@validation_cache, nil)
 
         params = { id: '123' }.freeze
-=======
-      it "returns nil for get_cached_validation when validation cache is nil" do
-        # Force nil validation cache
-        route.instance_variable_set(:@validation_cache, nil)
-
-        params = {id: '123'}.freeze
->>>>>>> 997032de
         result = route.send(:get_cached_validation, params)
         expect(result).to be_nil
       end
     end
   end
-<<<<<<< HEAD
 
   describe 'thread safety' do
     let(:route) { RubyRoutes::Route.new('/users/:id', to: 'users#show') }
@@ -1171,6 +898,4 @@
       end
     end
   end
-=======
->>>>>>> 997032de
 end