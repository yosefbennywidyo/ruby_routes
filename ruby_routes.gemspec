--- conflicted
+++ resolved
@@ -3,7 +3,6 @@
 require_relative 'lib/ruby_routes/version'
 
 Gem::Specification.new do |spec|
-<<<<<<< HEAD
   spec.name          = 'ruby_routes'
   spec.version       = RubyRoutes::VERSION
   spec.authors       = ['Yosef Benny Widyokarsono']
@@ -13,30 +12,12 @@
                        'for defining and matching HTTP routes'
   spec.homepage      = 'https://github.com/yosefbennywidyo/ruby_routes'
   spec.license       = 'MIT'
-=======
-  spec.name          = "ruby_routes"
-  spec.version       = "2.1.0"
-  spec.authors       = ["Yosef Benny Widyokarsono"]
-  spec.email         = ["yosefbennywidyo@gmail.com"]
-  spec.summary       = "A Rails-like routing system for Ruby"
-  spec.description   = "A lightweight, flexible routing system that provides a Rails-like DSL for defining and matching HTTP routes"
-  spec.homepage      = "https://github.com/yosefbennywidyo/ruby_routes"
-  spec.license       = "MIT"
->>>>>>> 997032de
 
   spec.files         = Dir['lib/**/*', 'README.md', 'LICENSE']
   spec.require_paths = ['lib']
   spec.required_ruby_version = '>= 3.4.2'
 
-<<<<<<< HEAD
   spec.add_development_dependency 'rack', '~> 2.2'
   spec.add_development_dependency 'rake', '~> 13.0'
   spec.add_development_dependency 'rspec', '~> 3.12'
-  spec.add_development_dependency 'simplecov', '~> 0.22'
-=======
-  spec.add_development_dependency "rspec", "~> 3.12"
-  spec.add_development_dependency "rake", "~> 13.0"
-  spec.add_development_dependency "rack", "~> 2.2"
-  spec.add_development_dependency "simplecov", "~> 0.22"
->>>>>>> 997032de
-end+  spec.add_development_dependency 'simplecov', '~> 0.22'